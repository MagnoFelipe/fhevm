{{- if .Values.kmsCore.enabled -}}
{{- $kmsCoreName := include "kmsCoreName" . }}
{{- $peersIDList := untilStep (include "kmsPeersStartID" . | int) (.Values.kmsPeers.count | add1 | int) 1  }}
apiVersion: v1
kind: ConfigMap
metadata:
  labels:
    app: kms-core
    app.kubernetes.io/name: {{ include "kmsCoreName" . }}
  name: {{ include "kmsCoreName" . }}-config
data:
  kms-server.toml: |
    [service]
    listen_address = "0.0.0.0"
    listen_port = {{ int .Values.kmsCore.ports.client }}
    timeout_secs = {{ int .Values.kmsCore.resources.limits.grpcTimeout }}
    grpc_max_message_size = {{ int .Values.kmsCore.resources.limits.grpcMaxMessageSize }}

<<<<<<< HEAD
=======
    {{- if .Values.tracing.enabled }}
    [telemetry]
    tracing_service_name = {{ include "kmsCoreName" . | quote }}
    {{- if .Values.kmsCore.nitroEnclave.enabled }}
    endpoint = "http://localhost:{{ .Values.kmsCore.nitroEnclave.ports.tracing }}"
    {{- else }}
    tracing_endpoint = {{ .Values.tracing.endpoint | quote }}
    {{- end }}
    tracing_otlp_timeout_ms = 10000
    metrics_bind_address = "0.0.0.0:{{ .Values.kmsCore.ports.metrics }}"

    [telemetry.batch]
    max_queue_size = 8192
    max_export_batch_size = 2048
    max_concurrent_exports = 4
    scheduled_delay_ms = 500
    export_timeout_ms = 5000
    {{- end }}

>>>>>>> 7270c06f
    [aws]
    region = "${AWS_REGION}"
    role_arn = "${AWS_ROLE_ARN}"
    {{- if .Values.minio.enabled }}
    s3_endpoint = "http://minio:9000"
    {{- else }}
    {{- if .Values.kmsCore.nitroEnclave.enabled }}
    imds_endpoint = "http://localhost:{{ .Values.kmsCore.nitroEnclave.ports.imds }}"
    sts_endpoint = "https://localhost:{{ .Values.kmsCore.nitroEnclave.ports.sts }}"
    s3_endpoint = "https://localhost:{{ .Values.kmsCore.nitroEnclave.ports.s3 }}"
    awskms_endpoint = "https://localhost:{{ .Values.kmsCore.nitroEnclave.ports.awskms }}"
    {{- end }}
    {{- end }}

    [public_vault]
    storage = "${KMS_CORE__PUBLIC_VAULT__STORAGE}"

    [private_vault]
    storage = "${KMS_CORE__PRIVATE_VAULT__STORAGE}"
    keychain = "${KMS_CORE__PRIVATE_VAULT__KEYCHAIN}"

    {{ if .Values.kmsCore.thresholdMode.enabled -}}
    [threshold]
    listen_address = "0.0.0.0"
    listen_port = {{ int .Values.kmsCore.ports.peer }}

    my_id = ${KMS_CORE__THRESHOLD__MY_ID}

    # Threshold is the number of corruptions that the protocol handles.
    threshold = 1
    dec_capacity = {{ int .Values.kmsCore.thresholdMode.dec_capacity }}
    min_dec_cache = {{ int .Values.kmsCore.thresholdMode.min_dec_cache }}
    num_sessions_preproc = {{ int .Values.kmsCore.thresholdMode.num_sessions_preproc }}
    decryption_mode = {{ .Values.kmsCore.thresholdMode.decryption_mode | quote }}

    {{- if .Values.kmsCore.thresholdMode.peersList }}
    {{ range .Values.kmsCore.thresholdMode.peersList }}
    [[threshold.peers]]
    party_id = {{ int .id }}
    {{- if $.Values.kmsCore.nitroEnclave.enabled }}
    address = "localhost"
    port = {{ add $.Values.kmsCore.nitroEnclave.ports.peer .id }}
    {{- else }}
    address = {{ .host | quote }}
    port = {{ int .port }}
    {{- end }}
    {{- end }}
    {{- end }}

    {{- if not .Values.kmsCore.thresholdMode.peersList }}
    {{ range $i := $peersIDList }}
    [[threshold.peers]]
    party_id = {{ int $i }}
    {{- if $.Values.kmsCore.nitroEnclave.enabled }}
    address = "localhost"
    port = {{ add $.Values.kmsCore.nitroEnclave.ports.peer $i }}
    {{ else }}
    address = {{ (printf "%s-%d" $kmsCoreName $i) | quote }}
    port = {{ int $.Values.kmsCore.ports.peer }}
    {{- end }}
    {{- end }}
    {{- end }}

    {{- if .Values.redis.enabled -}}
    [threshold.preproc_redis]
    host = {{ .Values.redis.host | quote }}
    {{- end }}
    {{- end }}


    {{- if .Values.tracing.enabled }}
    [telemetry]
    tracing_service_name = {{ include "kmsCoreName" . | quote }}
    {{- if .Values.kmsCore.nitroEnclave.enabled }}
    tracing_endpoint = "http://localhost:{{ .Values.kmsCore.nitroEnclave.ports.tracing }}"
    {{- else }}
    tracing_endpoint = {{ .Values.tracing.endpoint | quote }}
    {{- end }}
    tracing_otlp_timeout_ms = {{ .Values.tracing.otlp_timeout_ms }}
    metrics_bind_address = "0.0.0.0:{{ .Values.kmsCore.ports.metrics }}"
    {{- end }}

    [telemetry.batch]
    max_queue_size = 8192
    max_export_batch_size = 2048
    max_concurrent_exports = 4
    scheduled_delay_ms = 500
    export_timeout_ms = 5000

    {{- if .Values.kmsCore.nitroEnclave.enabled }}
  enclave.json: |
    {
      "cpu_count": {{ int .Values.kmsCore.nitroEnclave.cpuCount }},
      "memory_mib": {{ mulf 1024 (int .Values.kmsCore.nitroEnclave.memoryGiB) }},
      "enclave_cid": {{ int .Values.kmsCore.nitroEnclave.cid }},
      "eif_path": "/app/kms/core/service/enclave.eif"
    }
  {{- end }}
{{- end -}}<|MERGE_RESOLUTION|>--- conflicted
+++ resolved
@@ -16,28 +16,6 @@
     timeout_secs = {{ int .Values.kmsCore.resources.limits.grpcTimeout }}
     grpc_max_message_size = {{ int .Values.kmsCore.resources.limits.grpcMaxMessageSize }}
 
-<<<<<<< HEAD
-=======
-    {{- if .Values.tracing.enabled }}
-    [telemetry]
-    tracing_service_name = {{ include "kmsCoreName" . | quote }}
-    {{- if .Values.kmsCore.nitroEnclave.enabled }}
-    endpoint = "http://localhost:{{ .Values.kmsCore.nitroEnclave.ports.tracing }}"
-    {{- else }}
-    tracing_endpoint = {{ .Values.tracing.endpoint | quote }}
-    {{- end }}
-    tracing_otlp_timeout_ms = 10000
-    metrics_bind_address = "0.0.0.0:{{ .Values.kmsCore.ports.metrics }}"
-
-    [telemetry.batch]
-    max_queue_size = 8192
-    max_export_batch_size = 2048
-    max_concurrent_exports = 4
-    scheduled_delay_ms = 500
-    export_timeout_ms = 5000
-    {{- end }}
-
->>>>>>> 7270c06f
     [aws]
     region = "${AWS_REGION}"
     role_arn = "${AWS_ROLE_ARN}"
@@ -107,18 +85,16 @@
     {{- end }}
     {{- end }}
 
-
     {{- if .Values.tracing.enabled }}
     [telemetry]
     tracing_service_name = {{ include "kmsCoreName" . | quote }}
     {{- if .Values.kmsCore.nitroEnclave.enabled }}
-    tracing_endpoint = "http://localhost:{{ .Values.kmsCore.nitroEnclave.ports.tracing }}"
+    endpoint = "http://localhost:{{ .Values.kmsCore.nitroEnclave.ports.tracing }}"
     {{- else }}
     tracing_endpoint = {{ .Values.tracing.endpoint | quote }}
     {{- end }}
-    tracing_otlp_timeout_ms = {{ .Values.tracing.otlp_timeout_ms }}
+    tracing_otlp_timeout_ms = 10000
     metrics_bind_address = "0.0.0.0:{{ .Values.kmsCore.ports.metrics }}"
-    {{- end }}
 
     [telemetry.batch]
     max_queue_size = 8192
@@ -126,6 +102,7 @@
     max_concurrent_exports = 4
     scheduled_delay_ms = 500
     export_timeout_ms = 5000
+    {{- end }}
 
     {{- if .Values.kmsCore.nitroEnclave.enabled }}
   enclave.json: |
